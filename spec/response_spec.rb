--- conflicted
+++ resolved
@@ -38,14 +38,8 @@
     response.headers['Content-Length'].should match(/^\d+$/)
   end
 
-<<<<<<< HEAD
-  it "should combine header values sent in different fields with same name" do
-    response = @session.get("/repetitiveheader")
-    response.headers['Set-Cookie'].should == "a=1,b=2"
-=======
   it "should return an array of values when multiple header fields have same name" do
     response = @session.get("/repetitiveheader")
     response.headers['Set-Cookie'].should == ["a=1","b=2"]
->>>>>>> 5c43c3fb
   end
 end