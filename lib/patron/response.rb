## -------------------------------------------------------------------
##
## Patron HTTP Client: Response class
## Copyright (c) 2008 The Hive http://www.thehive.com/
##
## Permission is hereby granted, free of charge, to any person obtaining a copy
## of this software and associated documentation files (the "Software"), to deal
## in the Software without restriction, including without limitation the rights
## to use, copy, modify, merge, publish, distribute, sublicense, and/or sell
## copies of the Software, and to permit persons to whom the Software is
## furnished to do so, subject to the following conditions:
##
## The above copyright notice and this permission notice shall be included in
## all copies or substantial portions of the Software.
##
## THE SOFTWARE IS PROVIDED "AS IS", WITHOUT WARRANTY OF ANY KIND, EXPRESS OR
## IMPLIED, INCLUDING BUT NOT LIMITED TO THE WARRANTIES OF MERCHANTABILITY,
## FITNESS FOR A PARTICULAR PURPOSE AND NONINFRINGEMENT. IN NO EVENT SHALL THE
## AUTHORS OR COPYRIGHT HOLDERS BE LIABLE FOR ANY CLAIM, DAMAGES OR OTHER
## LIABILITY, WHETHER IN AN ACTION OF CONTRACT, TORT OR OTHERWISE, ARISING FROM,
## OUT OF OR IN CONNECTION WITH THE SOFTWARE OR THE USE OR OTHER DEALINGS IN
## THE SOFTWARE.
##
## -------------------------------------------------------------------

module Patron

  # Represents the response from the HTTP server.
  class Response

    def initialize
      @headers = {}
    end

    attr_reader :url, :status, :status_line, :redirect_count, :body, :headers

    def inspect
      # Avoid spamming the console with the header and body data
      "#<Patron::Response @status_line='#{@status_line}'>"
    end

  private

    # Called by the C code to parse and set the headers
    def parse_headers(header_data)
      header_data.split(/\r\n/).each do |header|
        if header =~ %r|^HTTP/1.[01]|
          @status_line = header.strip
        else
          parts = header.split(':', 2)
<<<<<<< HEAD
          unless parts.empty?
            parts[1].strip! unless parts[1].nil?
            if @headers.has_key?(parts[0])
              @headers[parts[0]] << ",#{parts[1]}"
            else
              @headers[parts[0]] = parts[1]
            end
=======
          parts[1].strip! unless parts[1].nil?
          if @headers.has_key?(parts[0])
            @headers[parts[0]] = [@headers[parts[0]]] unless @headers[parts[0]].kind_of? Array
            @headers[parts[0]] << parts[1]
          else
            @headers[parts[0]] = parts[1]
>>>>>>> 5c43c3fb
          end
        end
      end
    end

  end
end<|MERGE_RESOLUTION|>--- conflicted
+++ resolved
@@ -48,22 +48,14 @@
           @status_line = header.strip
         else
           parts = header.split(':', 2)
-<<<<<<< HEAD
           unless parts.empty?
             parts[1].strip! unless parts[1].nil?
             if @headers.has_key?(parts[0])
-              @headers[parts[0]] << ",#{parts[1]}"
+              @headers[parts[0]] = [@headers[parts[0]]] unless @headers[parts[0]].kind_of? Array
+              @headers[parts[0]] << parts[1]
             else
               @headers[parts[0]] = parts[1]
             end
-=======
-          parts[1].strip! unless parts[1].nil?
-          if @headers.has_key?(parts[0])
-            @headers[parts[0]] = [@headers[parts[0]]] unless @headers[parts[0]].kind_of? Array
-            @headers[parts[0]] << parts[1]
-          else
-            @headers[parts[0]] = parts[1]
->>>>>>> 5c43c3fb
           end
         end
       end
